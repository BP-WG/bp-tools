--- conflicted
+++ resolved
@@ -410,15 +410,9 @@
     fn clone_no_persistence(&self) -> Self {
         Self {
             persistence: None,
-<<<<<<< HEAD
             id: self.id.clone(),
-            last_block: self.last_block.clone(),
-            last_change: self.last_change.clone(),
-=======
-            descriptor: self.descriptor.clone(),
             last_block: self.last_block,
             last_change: self.last_change,
->>>>>>> fcd50f4f
             headers: self.headers.clone(),
             tx: self.tx.clone(),
             utxo: self.utxo.clone(),
